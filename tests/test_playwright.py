<<<<<<< HEAD
import pdb
import pytest  # (import for importorskip)
pytest.importorskip("dotenv", reason="python-dotenv required")  # (skip if dotenv missing)
=======
import logging  # (replaced pdb import with logging)
import pytest  # (needed for skipping heavy tests)
>>>>>>> bf5e71b7
from dotenv import load_dotenv

load_dotenv()

<<<<<<< HEAD
pytest.importorskip("patchright", reason="patchright is required")  # (skip if patchright missing)

=======
logger = logging.getLogger(__name__)  # (added logger for debug output)
>>>>>>> bf5e71b7


@pytest.mark.skip(reason="requires manual browser interaction")
def test_connect_browser():  # (skip heavy browser test)
    import os
    from patchright.sync_api import sync_playwright

    chrome_exe = os.getenv("CHROME_PATH", "")
    chrome_use_data = os.getenv("CHROME_USER_DATA", "")

    with sync_playwright() as p:
        browser = p.chromium.launch_persistent_context(
            user_data_dir=chrome_use_data,
            executable_path=chrome_exe,
            headless=False  # Keep browser window visible
        )

        page = browser.new_page()
        page.goto("https://mail.google.com/mail/u/0/#inbox")
        page.wait_for_load_state()
        logger.debug("Browser page loaded")  # (added debug log in place of manual pause)
        browser.close()


if __name__ == '__main__':
    test_connect_browser()<|MERGE_RESOLUTION|>--- conflicted
+++ resolved
@@ -1,21 +1,20 @@
-<<<<<<< HEAD
+
 import pdb
 import pytest  # (import for importorskip)
 pytest.importorskip("dotenv", reason="python-dotenv required")  # (skip if dotenv missing)
-=======
+
 import logging  # (replaced pdb import with logging)
-import pytest  # (needed for skipping heavy tests)
->>>>>>> bf5e71b7
+
 from dotenv import load_dotenv
 
 load_dotenv()
 
-<<<<<<< HEAD
+
 pytest.importorskip("patchright", reason="patchright is required")  # (skip if patchright missing)
 
-=======
+
 logger = logging.getLogger(__name__)  # (added logger for debug output)
->>>>>>> bf5e71b7
+
 
 
 @pytest.mark.skip(reason="requires manual browser interaction")
